--- conflicted
+++ resolved
@@ -150,14 +150,11 @@
 		db.log.Criticalf("delegation balance can not be updated; %s", err.Error())
 		return err
 	}
-<<<<<<< HEAD
 
 	// any match?
 	if ur.MatchedCount < 1 {
 		db.log.Errorf("delegation  %s to %d not found", addr.String(), valID.Uint64())
 	}
-=======
->>>>>>> 3cafb4dd
 	return nil
 }
 
